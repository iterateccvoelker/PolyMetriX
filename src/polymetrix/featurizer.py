from typing import List, Optional
import numpy as np
from rdkit import Chem
from rdkit.Chem import Descriptors, GraphDescriptors, AllChem
import logging
import networkx as nx


class BaseFeatureCalculator:
    agg_funcs = {
        "mean": np.mean,
        "min": np.min,
        "max": np.max,
        "sum": np.sum,
    }

    def __init__(self, agg: List[str] = ["sum"]):
        self.agg = agg

    def calculate(self, mol: Chem.Mol) -> np.ndarray:
        raise NotImplementedError("Calculate method must be implemented by subclasses")

    def feature_base_labels(self) -> List[str]:
        raise NotImplementedError(
            "Feature labels method must be implemented by subclasses"
        )

    def feature_labels(self) -> List[str]:
        return [
            f"{label}_{agg}" for label in self.feature_base_labels() for agg in self.agg
        ]

    def aggregate(self, features: List) -> np.ndarray:
        """
        Aggregates a list of features using the aggregation functions specified in self.agg.
        If the features are numpy arrays, the aggregation is applied along the first axis.
        Otherwise, the aggregation is applied directly (assuming the features are scalar numeric values).
        """
        results = []
        if not features:
            return np.array([])

        # Check whether features are numpy arrays by testing the first element.
        first_elem = features[0]
        if isinstance(first_elem, np.ndarray):
            for agg_func in self.agg:
                if agg_func not in self.agg_funcs:
                    raise ValueError(f"Unknown aggregation function: {agg_func}")
                aggregated = self.agg_funcs[agg_func](features, axis=0)
                results.append(aggregated)
            return np.concatenate(results)
        else:
            for agg_func in self.agg:
                if agg_func not in self.agg_funcs:
                    raise ValueError(f"Unknown aggregation function: {agg_func}")
                results.append(self.agg_funcs[agg_func](features))
            return np.array(results)

    def get_feature_names(self) -> List[str]:
        raise NotImplementedError(
            "Get feature name method must be implemented by subclasses"
        )

    def citations(self) -> List[str]:
        return []

    def implementors(self) -> List[str]:
        return []


class NumHBondDonors(BaseFeatureCalculator):
    def calculate(self, mol: Chem.Mol) -> np.ndarray:
        Chem.SanitizeMol(mol)
        return np.array([Descriptors.NumHDonors(mol)])

    def feature_base_labels(self) -> List[str]:
        return ["num_hbond_donors"]


class NumHBondAcceptors(BaseFeatureCalculator):
    def calculate(self, mol: Chem.Mol) -> np.ndarray:
        Chem.SanitizeMol(mol)
        return np.array([Descriptors.NumHAcceptors(mol)])

    def feature_base_labels(self) -> List[str]:
        return ["num_hbond_acceptors"]


class NumRotatableBonds(BaseFeatureCalculator):
    def calculate(self, mol: Chem.Mol) -> np.ndarray:
        Chem.SanitizeMol(mol)
        return np.array([Descriptors.NumRotatableBonds(mol)])

    def feature_base_labels(self) -> List[str]:
        return ["num_rotatable_bonds"]


class NumRings(BaseFeatureCalculator):
    def calculate(self, mol: Chem.Mol) -> np.ndarray:
        Chem.SanitizeMol(mol)
        ring_info = mol.GetRingInfo()
        num_rings = len(ring_info.AtomRings())
        return np.array([num_rings])

    def feature_base_labels(self) -> List[str]:
        return ["num_rings"]


class NumAtoms(BaseFeatureCalculator):
    def calculate(self, mol: Chem.Mol) -> np.ndarray:
        return np.array([mol.GetNumAtoms()])

    def feature_base_labels(self) -> List[str]:
        return ["num_atoms"]


class NumNonAromaticRings(BaseFeatureCalculator):
    def calculate(self, mol: Chem.Mol) -> np.ndarray:
        Chem.SanitizeMol(mol)
        non_aromatic_rings = sum(
            1
            for ring in mol.GetRingInfo().AtomRings()
            if not all(mol.GetAtomWithIdx(i).GetIsAromatic() for i in ring)
        )
        return np.array([non_aromatic_rings])

    def feature_base_labels(self) -> List[str]:
        return ["num_non_aromatic_rings"]


class NumAromaticRings(BaseFeatureCalculator):
    def calculate(self, mol: Chem.Mol) -> np.ndarray:
        Chem.SanitizeMol(mol)
        aromatic_rings = sum(
            1
            for ring in mol.GetRingInfo().AtomRings()
            if all(mol.GetAtomWithIdx(i).GetIsAromatic() for i in ring)
        )
        return np.array([aromatic_rings])

    def feature_base_labels(self) -> List[str]:
        return ["num_aromatic_rings"]


class TopologicalSurfaceArea(BaseFeatureCalculator):
    def calculate(self, mol: Chem.Mol) -> np.ndarray:
        Chem.SanitizeMol(mol)
        return np.array([Descriptors.TPSA(mol)])

    def feature_base_labels(self) -> List[str]:
        return ["topological_surface_area"]


class FractionBicyclicRings(BaseFeatureCalculator):
    def calculate(self, mol: Chem.Mol) -> np.ndarray:
        Chem.SanitizeMol(mol)
        ring_info = mol.GetRingInfo()
        atom_rings = ring_info.AtomRings()
        bicyclic_count = 0

        for i, ring1 in enumerate(atom_rings):
            for ring2 in atom_rings[i + 1 :]:
                if set(ring1).intersection(set(ring2)):
                    bicyclic_count += 1
                    break  # Count each bicyclic structure only once

        total_rings = len(atom_rings)
        fraction_bicyclic = bicyclic_count / total_rings if total_rings > 0 else 0
        return np.array([fraction_bicyclic])

    def feature_base_labels(self) -> List[str]:
        return ["fraction_bicyclic_rings"]


class NumAliphaticHeterocycles(BaseFeatureCalculator):
    def calculate(self, mol: Chem.Mol) -> np.ndarray:
        Chem.SanitizeMol(mol)
        num_heterocycles = 0
        for ring in mol.GetRingInfo().AtomRings():
            if any(mol.GetAtomWithIdx(atom).GetAtomicNum() != 6 for atom in ring):
                num_heterocycles += 1
        return np.array([num_heterocycles])

    def feature_base_labels(self) -> List[str]:
        return ["num_aliphatic_heterocycles"]


class SlogPVSA1(BaseFeatureCalculator):
    def calculate(self, mol: Chem.Mol) -> np.ndarray:
        Chem.SanitizeMol(mol)
        return np.array([Descriptors.SlogP_VSA1(mol)])

    def feature_base_labels(self) -> List[str]:
        return ["slogp_vsa1"]


class BalabanJIndex(BaseFeatureCalculator):
    def calculate(self, mol: Chem.Mol) -> np.ndarray:
        Chem.SanitizeMol(mol)
        return np.array([GraphDescriptors.BalabanJ(mol)])

    def feature_base_labels(self) -> List[str]:
        return ["balaban_j_index"]


class MolecularWeightFeaturizer(BaseFeatureCalculator):
    def calculate(self, mol: Chem.Mol) -> np.ndarray:
        Chem.SanitizeMol(mol)
        return np.array([Descriptors.ExactMolWt(mol)])

    def feature_base_labels(self) -> List[str]:
        return ["molecular_weight"]


class Sp3CarbonCountFeaturizer(BaseFeatureCalculator):
    def calculate(self, mol: Chem.Mol) -> np.ndarray:
        Chem.SanitizeMol(mol)
        sp3_count = sum(
            1
            for atom in mol.GetAtoms()
            if atom.GetHybridization() == Chem.HybridizationType.SP3
        )
        return np.array([sp3_count])

    def feature_base_labels(self) -> List[str]:
        return ["sp3_carbon_count"]


class Sp2CarbonCountFeaturizer(BaseFeatureCalculator):
    def calculate(self, mol: Chem.Mol) -> np.ndarray:
        Chem.SanitizeMol(mol)
        sp2_count = sum(
            1
            for atom in mol.GetAtoms()
            if atom.GetHybridization() == Chem.HybridizationType.SP2
        )
        return np.array([sp2_count])

    def feature_base_labels(self) -> List[str]:
        return ["sp2_carbon_count"]


class MaxEStateIndex(BaseFeatureCalculator):
    def calculate(self, mol: Chem.Mol) -> np.ndarray:
        Chem.SanitizeMol(mol)
        return np.array([Descriptors.MaxEStateIndex(mol)])

    def feature_base_labels(self) -> List[str]:
        return ["max_estate_index"]


class SMR_VSA5(BaseFeatureCalculator):
    def calculate(self, mol: Chem.Mol) -> np.ndarray:
        Chem.SanitizeMol(mol)
        return np.array([Descriptors.SMR_VSA5(mol)])

    def feature_base_labels(self) -> List[str]:
        return ["smr_vsa5"]


class FpDensityMorgan1(BaseFeatureCalculator):
    def calculate(self, mol: Chem.Mol) -> np.ndarray:
        Chem.SanitizeMol(mol)
        return np.array([Descriptors.FpDensityMorgan1(mol)])

    def feature_base_labels(self) -> List[str]:
        return ["fp_density_morgan1"]


class HeteroatomCount(BaseFeatureCalculator):
    @staticmethod
    def count_heteroatoms(mol: Chem.Mol) -> int:
        return sum(1 for atom in mol.GetAtoms() if atom.GetAtomicNum() != 6)

    def calculate(self, mol: Chem.Mol) -> np.ndarray:
        Chem.SanitizeMol(mol)
        return np.array([HeteroatomCount.count_heteroatoms(mol)])

    def feature_base_labels(self) -> List[str]:
        return ["heteroatom_count"]


class HeteroatomDensity(BaseFeatureCalculator):
    @staticmethod
    def count_heteroatoms(mol: Chem.Mol) -> int:
        return sum(1 for atom in mol.GetAtoms() if atom.GetAtomicNum() != 6)

    def calculate(self, mol: Chem.Mol) -> np.ndarray:
        Chem.SanitizeMol(mol)
        num_atoms = mol.GetNumAtoms()
        num_heteroatoms = HeteroatomDensity.count_heteroatoms(mol)
        density = num_heteroatoms / num_atoms if num_atoms > 0 else 0
        return np.array([density])

    def feature_base_labels(self) -> List[str]:
        return ["heteroatom_density"]


class HeteroatomDistanceStats(BaseFeatureCalculator):
    def calculate(self, mol: Chem.Mol) -> np.ndarray:
        Chem.SanitizeMol(mol)
        heteroatom_indices = [
            atom.GetIdx()
            for atom in mol.GetAtoms()
            if atom.GetAtomicNum() not in [1, 6]
        ]

        if len(heteroatom_indices) < 2:
            return np.array([0] * len(self.agg))

        if mol.GetNumConformers() == 0:
            AllChem.Compute2DCoords(mol)

        conf = mol.GetConformer()
        distances = []

        for i in range(len(heteroatom_indices)):
            for j in range(i + 1, len(heteroatom_indices)):
                pos1 = conf.GetAtomPosition(heteroatom_indices[i])
                pos2 = conf.GetAtomPosition(heteroatom_indices[j])
                distance = ((pos1.x - pos2.x) ** 2 + (pos1.y - pos2.y) ** 2) ** 0.5
                distances.append(distance)

        if not distances:
            return np.array([0] * len(self.agg))

        return self.aggregate(distances)

    def feature_base_labels(self) -> List[str]:
        return [f"heteroatom_distance"]


class HalogenCounts(BaseFeatureCalculator):
    def calculate(self, mol: Chem.Mol) -> np.ndarray:
        Chem.SanitizeMol(mol)
        halogen_counts = {9: 0, 17: 0, 35: 0, 53: 0}  # F, Cl, Br, I
        for atom in mol.GetAtoms():
            atomic_num = atom.GetAtomicNum()
            if atomic_num in halogen_counts:
                halogen_counts[atomic_num] += 1

        total_halogens = sum(halogen_counts.values())
        return np.array(
            [total_halogens, halogen_counts[9], halogen_counts[17], halogen_counts[35]]
        )

    def feature_base_labels(self) -> List[str]:
        return ["total_halogens", "fluorine_count", "chlorine_count", "bromine_count"]


class BondCounts(BaseFeatureCalculator):
    def calculate(self, mol: Chem.Mol) -> np.ndarray:
        Chem.SanitizeMol(mol)
        single_bonds = 0
        double_bonds = 0
        triple_bonds = 0

        for bond in mol.GetBonds():
            bond_type = bond.GetBondType()
            if bond_type == Chem.BondType.SINGLE:
                single_bonds += 1
            elif bond_type == Chem.BondType.DOUBLE:
                double_bonds += 1
            elif bond_type == Chem.BondType.TRIPLE:
                triple_bonds += 1

        return np.array([single_bonds, double_bonds, triple_bonds])

    def feature_base_labels(self) -> List[str]:
        return ["single_bonds", "double_bonds", "triple_bonds"]


class BridgingRingsCount(BaseFeatureCalculator):
    def calculate(self, mol: Chem.Mol) -> np.ndarray:
        Chem.SanitizeMol(mol)
        ring_info = mol.GetRingInfo()
        rings = ring_info.AtomRings()
        bridging_rings = 0

        for i in range(len(rings)):
            for j in range(i + 1, len(rings)):
                if len(set(rings[i]) & set(rings[j])) >= 2:
                    bridging_rings += 1
                    break

        return np.array([bridging_rings])

    def feature_base_labels(self) -> List[str]:
        return ["bridging_rings_count"]


class MaxRingSize(BaseFeatureCalculator):
    def calculate(self, mol: Chem.Mol) -> np.ndarray:
        Chem.SanitizeMol(mol)
        ring_info = mol.GetRingInfo()
        rings = ring_info.AtomRings()

        if not rings:
            return np.array([0])

        max_size = max(len(ring) for ring in rings)
        return np.array([max_size])

    def feature_base_labels(self) -> List[str]:
        return ["max_ring_size"]


class PolymerPartFeaturizer:
    def __init__(self, calculator: Optional[BaseFeatureCalculator] = None):
        self.calculator = calculator

    def featurize(self, polymer) -> np.ndarray:
        raise NotImplementedError("Featurize method must be implemented by subclasses")

    def feature_labels(self) -> List[str]:
        if self.calculator:
            return [
                f"{label}_{self.__class__.__name__.lower()}"
                for label in self.calculator.feature_base_labels()
            ]
        else:
            return [self.__class__.__name__.lower()]


class SideChainFeaturizer(PolymerPartFeaturizer):
    def featurize(self, polymer) -> np.ndarray:
        sidechain_mols = polymer.get_backbone_and_sidechain_molecules()[1]
        if not sidechain_mols:
            logging.info("No sidechains found in the molecule")
            return np.zeros(
                len(self.calculator.feature_base_labels()) * len(self.calculator.agg)
            )
        features = [
            self.calculator.calculate(mol).reshape(-1, 1) for mol in sidechain_mols
        ]
        return self.calculator.aggregate(np.concatenate(features))

    def feature_labels(self) -> List[str]:
        if self.calculator:
            return [
                f"{label}_{self.__class__.__name__.lower()}_{agg}"
                for label in self.calculator.feature_base_labels()
                for agg in self.calculator.agg
            ]
        else:
            return [self.__class__.__name__.lower()]


class NumSideChainFeaturizer(PolymerPartFeaturizer):
    def featurize(self, polymer) -> np.ndarray:
        sidechain_mols = polymer.get_backbone_and_sidechain_molecules()[1]
        return np.array([len(sidechain_mols)])


class BackBoneFeaturizer(PolymerPartFeaturizer):
    def featurize(self, polymer) -> np.ndarray:
        backbone_mol = polymer.get_backbone_and_sidechain_molecules()[0][0]
        return self.calculator.calculate(backbone_mol)


class NumBackBoneFeaturizer(PolymerPartFeaturizer):
    def featurize(self, polymer) -> np.ndarray:
        backbone_mols = polymer.get_backbone_and_sidechain_molecules()[0]
        return np.array([len(backbone_mols)])


class FullPolymerFeaturizer(PolymerPartFeaturizer):
    def featurize(self, polymer) -> np.ndarray:
        mol = Chem.MolFromSmiles(polymer.psmiles)
        return self.calculator.calculate(mol)


<<<<<<< HEAD
class SidechainLengthToStarAttachmentDistanceRatioFeaturizer(BaseFeatureCalculator):
    """Computes aggregated ratios of sidechain lengths to the shortest backbone distance from the polymer's star node (*) to each sidechain's attachment point. The attachment point is a specific node on the backbone where a sidechain is connected.
    The sidechain lengths are calculated as the number of nodes in the sidechain graph. The shortest backbone distance is calculated as the number of nodes in the shortest path from the star node to the attachment point. The ratio for each sidechain is defined as its length divided by its corresponding shortest backbone distance."""
=======
class AggregatingFeaturizer(PolymerPartFeaturizer):
    def __init__(self, agg: List[str] = None):
        if agg is None:
            agg = ["mean", "min", "max"]
        super().__init__()
        self.agg = agg

    agg_funcs = {
        "mean": np.mean,
        "min": np.min,
        "max": np.max,
    }
>>>>>>> cef678f8

    def featurize(self, polymer) -> np.ndarray:
        graph = polymer.graph
        star_nodes = [
            node for node, data in graph.nodes(data=True) if data["element"] == "*"
        ]
        backbone_graphs, sidechain_graphs = polymer.get_backbone_and_sidechain_graphs()

        if not sidechain_graphs or not backbone_graphs:
            return np.zeros(len(self.agg))

        sidechain_lengths = [len(sc.nodes()) for sc in sidechain_graphs]

        backbone_lengths = []
        star_paths = {}
        for star in star_nodes:
            star_paths[star] = nx.single_source_shortest_path_length(graph, star)

        for sidechain in sidechain_graphs:
            min_backbone_length = float("inf")
            side_nodes = set(sidechain.nodes())
            for node in side_nodes:
                neighbors = set(graph.neighbors(node))
                if backbone_neighbors := neighbors - side_nodes:
                    attachment_point = list(backbone_neighbors)[0]
                    for star in star_nodes:
                        if attachment_point in star_paths[star]:
                            path_length = star_paths[star][attachment_point] + 1
                            min_backbone_length = min(min_backbone_length, path_length)
            backbone_lengths.append(min_backbone_length)

        ratios = [
            s_length / b_length
            for s_length, b_length in zip(sidechain_lengths, backbone_lengths)
            if b_length > 0
        ]
        if not ratios:
            return np.zeros(len(self.agg))

        agg_ratios = self.aggregate(ratios)
        return np.array(agg_ratios)

    def feature_base_labels(self) -> List[str]:
        return ["sidechainlength_to_star_attachment_distance_ratio"]


class StarToSidechainMinDistanceFeaturizer(BaseFeatureCalculator):
    """Computes aggregated minimum backbone distances from star nodes (*) to sidechains in a polymer. The minimum distance is calculated in terms of edges between the star node and any node in the sidechain."""

    def featurize(self, polymer) -> np.ndarray:
        graph = polymer.graph
        star_nodes = [
            node for node, data in graph.nodes(data=True) if data["element"] == "*"
        ]
        sidechain_graphs = polymer.get_backbone_and_sidechain_graphs()[1]

        distances = []
        for sidechain in sidechain_graphs:
            valid_dists = [
                nx.shortest_path_length(graph, star, node) - 1
                for star in star_nodes
                for node in sidechain.nodes()
                if nx.has_path(graph, star, node)
            ]
            if valid_dists:
                distances.append(min(valid_dists))

        if not distances:
            return np.zeros(len(self.agg))

        return self.aggregate(distances)

    def feature_base_labels(self) -> List[str]:
        return ["star_to_sidechain_min_distance"]


class SidechainDiversityFeaturizer(BaseFeatureCalculator):
    """Computes the number of structurally diverse sidechains in a polymer based on graph isomorphism. Structural diversity is determined using the Weisfeiler-Lehman graph hash, which identifies
    non-isomorphic sidechain graphs. Unique sidechain structures are counted, with identical hashes indicating topologically equivalent sidechains."""

    def featurize(self, polymer) -> np.ndarray:
        sidechain_graphs = polymer.get_backbone_and_sidechain_graphs()[1]
        unique_hashes = set()
        for scg in sidechain_graphs:
            graph_hash = nx.weisfeiler_lehman_graph_hash(scg)
            unique_hashes.add(graph_hash)
        return np.array([len(unique_hashes)])

    def feature_labels(self) -> List[str]:
        return ["num_diverse_sidechains"]


class MultipleFeaturizer:
    def __init__(self, featurizers: List[PolymerPartFeaturizer]):
        self.featurizers = featurizers

    def featurize(self, polymer) -> np.ndarray:
        features = []
        for featurizer in self.featurizers:
            feature = featurizer.featurize(polymer)
            if isinstance(feature, (int, float)):
                feature = np.array([feature])
            features.append(feature.flatten())
        return np.concatenate(features)

    def feature_labels(self) -> List[str]:
        labels = []
        for featurizer in self.featurizers:
            labels.extend(featurizer.feature_labels())
        return labels

    def citations(self) -> List[str]:
        citations = []
        for featurizer in self.featurizers:
            if hasattr(featurizer, "calculator") and featurizer.calculator:
                citations.extend(featurizer.calculator.citations())
        return list(set(citations))

    def implementors(self) -> List[str]:
        implementors = []
        for featurizer in self.featurizers:
            if hasattr(featurizer, "calculator") and featurizer.calculator:
                implementors.extend(featurizer.calculator.implementors())
        return list(set(implementors))<|MERGE_RESOLUTION|>--- conflicted
+++ resolved
@@ -470,24 +470,9 @@
         return self.calculator.calculate(mol)
 
 
-<<<<<<< HEAD
 class SidechainLengthToStarAttachmentDistanceRatioFeaturizer(BaseFeatureCalculator):
     """Computes aggregated ratios of sidechain lengths to the shortest backbone distance from the polymer's star node (*) to each sidechain's attachment point. The attachment point is a specific node on the backbone where a sidechain is connected.
     The sidechain lengths are calculated as the number of nodes in the sidechain graph. The shortest backbone distance is calculated as the number of nodes in the shortest path from the star node to the attachment point. The ratio for each sidechain is defined as its length divided by its corresponding shortest backbone distance."""
-=======
-class AggregatingFeaturizer(PolymerPartFeaturizer):
-    def __init__(self, agg: List[str] = None):
-        if agg is None:
-            agg = ["mean", "min", "max"]
-        super().__init__()
-        self.agg = agg
-
-    agg_funcs = {
-        "mean": np.mean,
-        "min": np.min,
-        "max": np.max,
-    }
->>>>>>> cef678f8
 
     def featurize(self, polymer) -> np.ndarray:
         graph = polymer.graph
