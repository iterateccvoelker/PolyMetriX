from collections import OrderedDict

import networkx as nx
<<<<<<< HEAD
from polymetrx.core.utils import make_linearpolymer
=======
import numpy as np
from radonpy.core.poly import make_linearpolymer
from rdkit import Chem
from rdkit.Chem import AllChem, Descriptors
>>>>>>> 0093a77d


def mol_from_smiles(psmiles):
    """
    Convert a PSMILES string to an RDKit molecule object.

    Args:
        psmiles (str): PSMILES string.

    Returns:
        rdkit.Chem.Mol: RDKit molecule object.
    """
    return Chem.MolFromSmiles(psmiles)


def polymer_from_smiles(psmiles, degree=2):
    """
    Generate a linear polymer from a PSMILES string.

    Args:
        psmiles (str): SMILES string of the monomer.
        degree (int): Degree of the polymer.

    Returns:
        str: PSMILES string of the polymer.
    """

    return make_linearpolymer(psmiles, degree)


def generate_conformers(
    mol,
    num_confs=500,
    seed=100,
    max_iters=1000,
    num_threads=5,
    prune_rms_thresh=0.5,
    non_bonded_thresh=100.0,
):
    """
    Generate conformers for a given molecule.

    Args:
        mol (rdkit.Chem.Mol): RDKit molecule object.
        num_confs (int): Number of conformers to generate.
        max_iters (int): Maximum number of iterations for conformer generation.
        num_threads (int): Number of threads to use.
        prune_rms_thresh (float): RMS threshold for pruning conformers.
        non_bonded_thresh (float): Non-bonded threshold for conformer generation.
        seed (int): Random seed for reproducibility.

    Returns:
        list: List of energies of the generated conformers.
    """
    params = AllChem.ETKDGv3()
    params.useSmallRingTorsions = True

    molecule = Chem.AddHs(mol)
    conformers = AllChem.EmbedMultipleConfs(
        molecule,
        numConfs=num_confs,
        randomSeed=seed,
        pruneRmsThresh=prune_rms_thresh,
        numThreads=num_threads,
    )
    print(f"Generated {len(conformers)} conformers")

    try:
        optimised_and_energies = AllChem.MMFFOptimizeMoleculeConfs(
            molecule,
            maxIters=max_iters,
            numThreads=num_threads,
            nonBondedThresh=non_bonded_thresh,
        )
    except Exception as e:
        print(f"Optimization failed: {e}")
        return []

    energy_dict = {
        conf: energy
        for conf, (optimized, energy) in zip(conformers, optimised_and_energies)
        if optimized == 0
    }
    if not energy_dict:
        return []

    molecule = AllChem.RemoveHs(molecule)
    matches = molecule.GetSubstructMatches(molecule, uniquify=False)
    maps = [list(enumerate(match)) for match in matches]
    final_conformers = OrderedDict()

    for conf_id, energy in sorted(energy_dict.items(), key=lambda x: x[1]):
        if all(
            AllChem.GetBestRMS(molecule, molecule, ref_id, conf_id, maps) >= 1.0
            for ref_id in final_conformers
        ):
            final_conformers[conf_id] = energy

    return list(final_conformers.values())


def calc_nconf20(energy_list):
    """
    Calculate the number of conformers within 20 kcal/mol of the lowest energy conformer.

    Args:
        energy_list (list): List of conformer energies.

    Returns:
        int: Number of conformers within 20 kcal/mol of the lowest energy conformer.
    """
    if not energy_list:
        return 1
    energy_array = np.array(energy_list)
    relative_energies = energy_array - energy_array[0]
    return np.count_nonzero((relative_energies >= 0) & (relative_energies < 20))


def n_conf20(psmiles, num_confs=500, seed=100):
    """
    Calculate the n_conf20 descriptor for a given SMILES string.

    Args:
        psmiles (str): PSMILES string of the molecule with degree 2.
        seed (int): Random seed for reproducibility.

    Returns:
        float: n_conf20 descriptor value.
    """
    try:
        mol = Chem.MolFromSmiles(psmiles)
        if mol is None:
            return np.nan
        energy_list = generate_conformers(mol, num_confs=num_confs, seed=seed)
        return calc_nconf20(energy_list)
    except Exception as e:
        print(f"Failed to compute descriptor for {psmiles}: {e}")
        return np.nan


def calculate_hbond_acceptors(mol):
    """
    Calculate the number of hydrogen bond acceptors for a given RDKit molecule object.

    Args:
        mol (rdkit.Chem.Mol): RDKit molecule object.

    Returns:
        int: Number of hydrogen bond acceptors.
    """
    return Descriptors.NumHAcceptors(mol)


def calculate_hbond_donors(mol):
    """
    Calculate the number of hydrogen bond donors for a given RDKit molecule object.

    Args:
        mol (rdkit.Chem.Mol): RDKit molecule object.

    Returns:
        int: Number of hydrogen bond donors.
    """
    return Descriptors.NumHDonors(mol)


def calculate_rotatable_bonds(mol):
    """
    Calculate the number of rotatable bonds for a given RDKit molecule object.

    Args:
        mol (rdkit.Chem.Mol): RDKit molecule object.

    Returns:
        int: Number of rotatable bonds.
    """
    return Descriptors.NumRotatableBonds(mol)


def calculate_ring_info(mol):
    """
    Calculate ring information for a given RDKit molecule object.

    Args:
        mol (rdkit.Chem.Mol): RDKit molecule object.

    Returns:
        tuple: Number of rings, number of aromatic rings, number of non-aromatic rings.
    """
    aromatic_rings = [
        ring
        for ring in Chem.GetSymmSSSR(mol)
        if mol.GetRingInfo().IsAtomInRingOfSize(ring[0], len(ring))
        and mol.GetAtomWithIdx(ring[0]).GetIsAromatic()
    ]
    non_aromatic_rings = [
        ring
        for ring in Chem.GetSymmSSSR(mol)
        if mol.GetRingInfo().IsAtomInRingOfSize(ring[0], len(ring))
        and not mol.GetAtomWithIdx(ring[0]).GetIsAromatic()
    ]
    return mol.GetRingInfo().NumRings(), len(aromatic_rings), len(non_aromatic_rings)


def mol_to_nx(mol):
    """Convert an RDKit molecule to a NetworkX graph.

    Args:
        mol (rdkit.Chem.rdchem.Mol): An RDKit molecule object.

    Returns:
        networkx.Graph: A NetworkX graph representation of the molecule.
    """
    graph = nx.Graph()
    for atom in mol.GetAtoms():
        graph.add_node(atom.GetIdx(), element=atom.GetSymbol())
    for bond in mol.GetBonds():
        start = bond.GetBeginAtomIdx()
        end = bond.GetEndAtomIdx()
        order = bond.GetBondType()
        graph.add_edge(start, end, order=order)

    return graph


def find_shortest_paths_between_stars(graph):
    """Find the shortest paths between star nodes in a graph.

    Args:
        graph (networkx.Graph): A NetworkX graph.

    Returns:
        list: A list of shortest paths between star nodes.
    """
    star_nodes = [
        node for node, data in graph.nodes(data=True) if data["element"] == "*"
    ]
    shortest_paths = []
    for i in range(len(star_nodes)):
        for j in range(i + 1, len(star_nodes)):
            try:
                path = nx.shortest_path(
                    graph, source=star_nodes[i], target=star_nodes[j]
                )
                shortest_paths.append(path)
            except nx.NetworkXNoPath:
                continue

    return shortest_paths


def find_cycles_including_paths(graph, paths):
    """Find cycles in a graph that include given paths.

    Args:
        graph (networkx.Graph): A NetworkX graph.
        paths (list): A list of paths.

    Returns:
        list: A list of cycles that include the given paths.
    """
    cycles = set()
    for path in paths:
        for node in path:
            try:
                all_cycles = nx.cycle_basis(graph, node)
                for cycle in all_cycles:
                    if any(n in path for n in cycle):
                        sorted_cycle = tuple(
                            sorted(
                                (min(c), max(c))
                                for c in zip(cycle, cycle[1:] + [cycle[0]])
                            )
                        )
                        cycles.add(sorted_cycle)
            except nx.NetworkXNoCycle:
                continue

    return [list(cycle) for cycle in cycles]


def add_degree_one_nodes_to_backbone(graph, backbone):
    """Add degree one nodes to the backbone of a graph.

    Args:
        graph (networkx.Graph): A NetworkX graph.
        backbone (list): A list of backbone nodes.

    Returns:
        list: An updated list of backbone nodes including degree one nodes.
    """
    for node in list(graph.nodes):
        if graph.degree[node] == 1:
            neighbor = next(iter(graph.neighbors(node)))
            if neighbor in backbone:
                backbone.append(node)

    return backbone


def classify_backbone_and_sidechains(graph):
    """Classify nodes in a graph as backbone or sidechain nodes.

    Args:
        graph (networkx.Graph): A NetworkX graph.

    Returns:
        tuple: A tuple containing lists of backbone and sidechain nodes.
    """
    shortest_paths = find_shortest_paths_between_stars(graph)
    cycles = find_cycles_including_paths(graph, shortest_paths)
    backbone_nodes = set()
    for cycle in cycles:
        for edge in cycle:
            backbone_nodes.update(edge)
    for path in shortest_paths:
        backbone_nodes.update(path)
    backbone_nodes = add_degree_one_nodes_to_backbone(graph, list(backbone_nodes))
    sidechain_nodes = [node for node in graph.nodes if node not in backbone_nodes]

    return list(set(backbone_nodes)), sidechain_nodes


def get_real_backbone_and_sidechain_bridges(graph, backbone_nodes, sidechain_nodes):
    """Get the real backbone and sidechain bridges in a graph.

    Args:
        graph (networkx.Graph): A NetworkX graph.
        backbone_nodes (list): A list of backbone nodes.
        sidechain_nodes (list): A list of sidechain nodes.

    Returns:
        tuple: A tuple containing lists of backbone and sidechain bridges.
    """
    backbone_bridges = []
    sidechain_bridges = []
    for edge in graph.edges:
        start_node, end_node = edge
        if start_node in backbone_nodes and end_node in backbone_nodes:
            backbone_bridges.append(edge)
        elif start_node in sidechain_nodes or end_node in sidechain_nodes:
            sidechain_bridges.append(edge)

    return backbone_bridges, sidechain_bridges


def number_and_length_of_sidechains_and_backbones(sidechain_bridges, backbone_bridges):
    """Merge common bridges from the side chain bridges and backbone bridges.

    Args:
        sidechain_bridges (list): A list of sidechain bridges.
        backbone_bridges (list): A list of backbone bridges.

    Returns:
        tuple: A tuple containing lists of sidechains and backbones.
    """
    sidechain_graph = nx.Graph(sidechain_bridges)
    backbone_graph = nx.Graph(backbone_bridges)
    sidechains = list(nx.connected_components(sidechain_graph))
    backbones = list(nx.connected_components(backbone_graph))

    return sidechains, backbones


def process_and_save(df, PSMILES_deg_col, output_file, batch_size=1):
    """Process the DataFrame in batches and save the results periodically.

    Args:
        df (pd.DataFrame): DataFrame to process.
        PSMILES_deg_col (str): Column name of the PSMILES with degree 2.
        output_file (str): Path to the output CSV file.
        batch_size (int): Number of rows to process in each batch.

    """
    for start in range(0, len(df), batch_size):
        end = min(start + batch_size, len(df))
        batch = df.iloc[start:end]
        batch["nconf20_2"] = batch[PSMILES_deg_col].parallel_apply(n_conf20)
        df.update(batch)
        df.to_csv(output_file, index=False)
        print(f"Processed rows {start} to {end} and saved to {output_file}")<|MERGE_RESOLUTION|>--- conflicted
+++ resolved
@@ -1,14 +1,14 @@
 from collections import OrderedDict
 
 import networkx as nx
-<<<<<<< HEAD
-from polymetrx.core.utils import make_linearpolymer
-=======
 import numpy as np
 from radonpy.core.poly import make_linearpolymer
 from rdkit import Chem
 from rdkit.Chem import AllChem, Descriptors
->>>>>>> 0093a77d
+from collections import OrderedDict
+from pandarallel import pandarallel
+import networkx as nx
+from polymetrx.core.utils import make_linearpolymer
 
 
 def mol_from_smiles(psmiles):
