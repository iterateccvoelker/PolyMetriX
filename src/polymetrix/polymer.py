--- conflicted
+++ resolved
@@ -3,13 +3,8 @@
 
 import networkx as nx
 import numpy as np
-<<<<<<< HEAD
-from rdkit import Chem
-from rdkit.Chem import AllChem
-=======
 from rdkit.Chem import AllChem
 from rdkit import Chem
->>>>>>> fd9aa085
 from rdkit.Chem.Descriptors import ExactMolWt
 
 
@@ -207,4 +202,4 @@
     backbone_graph = nx.Graph(backbone_bridges)
     sidechains = list(nx.connected_components(sidechain_graph))
     backbones = list(nx.connected_components(backbone_graph))
-    return sidechains, backbones+    return sidechains, backbones
